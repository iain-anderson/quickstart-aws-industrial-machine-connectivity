project:
  name: quickstart-aws-industrial-machine-connectivity
  owner: quickstart@amazon.com
  package_lambda: false
  s3_bucket: ''
  shorten_stack_name: true
  parameters:
      CreateAdditionalPrivateSubnets: 'true'
      CreatePrivateSubnets: 'true'
      PrivateSubnet1ACIDR: 10.0.0.0/19
      PrivateSubnet1BCIDR: 10.0.192.0/21
      PrivateSubnet2ACIDR: 10.0.32.0/19
      PrivateSubnet2BCIDR: 10.0.200.0/21
      PrivateSubnet3ACIDR: 10.0.64.0/19
      PrivateSubnet3BCIDR: 10.0.208.0/21
      PrivateSubnet4ACIDR: 10.0.96.0/19
      PrivateSubnet4BCIDR: 10.0.216.0/21
      PublicSubnet1CIDR: 10.0.128.0/20
      PublicSubnet2CIDR: 10.0.144.0/20
      PublicSubnet3CIDR: 10.0.160.0/20
      PublicSubnet4CIDR: 10.0.176.0/20
      VPCCIDR: 10.0.0.0/16
      VPCTenancy: default
      QSS3BucketName: $[taskcat_autobucket] # will need to follow 'virtual deployment' instructions in user guide 
      QSS3KeyPrefix: quickstart-aws-industrial-machine-connectivity/ # will need to follow 'virtual deployment' instructions in user guide 
      QSS3BucketRegion: $[taskcat_current_region]
      UserPublicIP: '205.251.233.48' # change
      EC2KeyPairName: sshvans # change
<<<<<<< HEAD
      SitewiseMonitorEmail: test@example.com
=======
      SitewiseMonitorEmail: quickstart@amazon.com #change
>>>>>>> 7e4fc122
  template: templates/IMC-master.template.yaml

tests:
  VOption1:
    parameters:
      DeploymentType: Virtual
      DeploymentOption: Option1
    regions:
      - us-east-1
      - us-west-2
      - eu-west-1
      - eu-central-1
    
  # VOption2a:
  #   parameters:
  #     DeploymentType: Virtual
  #     DeploymentOption: Option2a
  #   regions:
  #     - us-west-2

  # VOption2b:
  #   parameters:
  #     DeploymentType: Virtual
  #     DeploymentOption: Option2b
  #   regions:
  #     - eu-west-1

  # POption1:
  #   parameters:
  #     DeploymentType: Physical
  #     DeploymentOption: Option1
  #   regions:
  #     - us-east-1

  # POption2a:
  #   parameters:
  #     DeploymentType: Physical
  #     DeploymentOption: Option2a
  #   regions:
  #     - us-west-2

  # PGOption2b:
  #   parameters:
  #     DeploymentType: Physical
  #     DeploymentOption: Option2b
  #   regions:
  #     - eu-west-1
<|MERGE_RESOLUTION|>--- conflicted
+++ resolved
@@ -26,11 +26,7 @@
       QSS3BucketRegion: $[taskcat_current_region]
       UserPublicIP: '205.251.233.48' # change
       EC2KeyPairName: sshvans # change
-<<<<<<< HEAD
       SitewiseMonitorEmail: test@example.com
-=======
-      SitewiseMonitorEmail: quickstart@amazon.com #change
->>>>>>> 7e4fc122
   template: templates/IMC-master.template.yaml
 
 tests:
