--- conflicted
+++ resolved
@@ -7,11 +7,7 @@
 |Security group |1
 |AWS Identity and Access Management (IAM) roles |12
 |DynamoDB tables |2
-<<<<<<< HEAD
-|Lambda functions |11
-=======
 |Lambda functions |13
->>>>>>> 11409272
 |AWS IoT topic rules |6
 |Kinesis Data Firehose streams |2
 |S3 buckets |6
