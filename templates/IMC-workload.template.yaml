AWSTemplateFormatVersion: '2010-09-09'
Transform: AWS::Serverless-2016-10-31
Description: Template to deploy the Industrial Machine Connectivity Quick Start into an existing VPC. (qs-1qtb0iud5)
Metadata:
  QuickStartDocumentation:
    EntrypointName: "Parameters for deploying into an existing VPC"
  AWS::CloudFormation::Interface:
    ParameterGroups:
      - Label:
          default: Asset Modeling configuration
        Parameters:
          - ModelingVendorType
      - Label:
          default: Element Unify configuration
        Parameters:
          - UnifyHostname
          - UnifyOrgId
          - UnifyUsername
          - UnifyPassword
      - Label:
          default: Edge-deployment configuration
        Parameters:
          - EdgeDeviceID
          - DeploymentType
      - Label:
          default: Amazon EC2 configuration
        Parameters:
          - EC2KeyPairName
          - VpcId
          - GreengrassInstanceType
          - IgnitionInstanceType
          - AZ
          - EC2Subnet
          - PublicSubnet1CIDR
          - AMCDriver
          - SitewiseMonitorEmail
          - UserPublicIP
      - Label:
          default: AWS Quick Start configuration
        Parameters:
          - QSS3BucketName
          - QSS3KeyPrefix
          - QSS3BucketRegion
          
    ParameterLabels:
      QSS3BucketName:
        default: Quick Start S3 bucket name
      QSS3KeyPrefix:
        default: Quick Start S3 key prefix
      QSS3BucketRegion:
        default: Quick Start S3 bucket Region
      ModelingVendorType:
        default: Asset modeling and deployment application
      UnifyHostname:       
        default: Unify host
      UnifyUsername:
        default: Unify user name
      UnifyPassword:
        default: Unify password
      UnifyOrgId:
        default: Unify organization id
      EC2KeyPairName:
        default: SSH key name
      EdgeDeviceID:
        default: Name for the edge-gateway device
      DeploymentType:
        default: Type of deployment
      VpcId:
        default: Default VPC ID
      GreengrassInstanceType:
        default: Greengrass EC2 instance type
      IgnitionInstanceType:
        default: Ignition EC2 instance type
      EC2Subnet:
        default: VPC subnet ID
      AMCDriver:
        default: Asset Model Converter driver
      UserPublicIP:
        default: Your public IP address  
      PublicSubnet1CIDR:
        default: CIDR block for Ignition/Greengrass access
      SitewiseMonitorEmail:
        default: Email address for the SiteWise portal administrator
      AZ: 
        default: Availability Zone launch selection

Parameters:
  ModelingVendorType:
    AllowedValues:
      - Asset Model Converter
      - Element Unify
    Description: Select the asset modeling application to create and update source system assets into AWS IoT SiteWise. Element Unify builds a single, federated & contextualized asset data model. For more information, see https://aws.amazon.com/marketplace/pp/Element-Element-Unify-Software/B08VZY2ZJB.
    Type: String
    Default: Asset Model Converter
  UnifyHostname:
    Description: If your asset modeling application is Element Unify, enter the Element Unify hostname. Typically https://app001-aws.elementanalytics.com/
    Type: String
    Default: https://app001-aws.elementanalytics.com/
  UnifyUsername:
    AllowedPattern: ^[a-zA-Z0-9_!#$%&’*+/=?`{|}~^.-]+@[a-zA-Z0-9.-]+$
    ConstraintDescription: Must be a valid email address.
    Description: If your asset modeling application is Element Unify, enter the Element Unify username (email). You can get credentials from your Element Unify support engineer.
    Type: String
  UnifyPassword:
    Description: If your asset modeling application is Element Unify, enter your Element Unify password. You can get credentials from your Element Unify support engineer.
    Type: String
    NoEcho: true
  UnifyOrgId:
    Description: If your asset modeling application is Element Unify, enter the Element Unify organization Id. The organization id is found in the url after you log in to Element Unify. https://UnifyHostName/#/org/<org id>
    Type: Number
    Default: 0
  SitewiseMonitorEmail:
    AllowedPattern: ^[a-zA-Z0-9_!#$%&’*+/=?`{|}~^.-]+@[a-zA-Z0-9.-]+$
    ConstraintDescription: Must be a valid email address.
    Description: Enter the email address.
    Type: String
  PublicSubnet1CIDR: 
    Type: String
    Description: You will narrow this down after the stack deploys.
    Default: '0.0.0.0/0'
    AllowedPattern: '^(([0-9]|[1-9][0-9]|1[0-9]{2}|2[0-4][0-9]|25[0-5])\.){3}([0-9]|[1-9][0-9]|1[0-9]{2}|2[0-4][0-9]|25[0-5])(\/([0-9]|[1-2][0-9]|3[0-2]))$'
  UserPublicIP:
    Type: String
    AllowedPattern: (\d{1,3})\.(\d{1,3})\.(\d{1,3})\.(\d{1,3})
    Description: Enter your public IP for Ignition UI, SSH access to EC2 instances. Format - (x.x.x.x)
  AMCDriver:
    Type: String
    Default: IgnitionCirrusLink
    AllowedValues:
      - IgnitionCirrusLink
      - IgnitionFileExport
      - KepwareFileExport
      - Element Unify
    Description: The driver that the Asset Model Converter uses to translate hierarchy data. If you're not using the default driver, choose IgnitionFileExport or KepwareFileExport. If you're not using Asset Model Converter, select Element Unify.
  EdgeDeviceID:
    AllowedPattern: ^[0-9a-zA-Z]+([0-9a-zA-Z-]*[0-9a-zA-Z])*$
    ConstraintDescription: Edge-gateway device name can include numbers, lowercase
      letters, uppercase letters, and hyphens (-). It cannot start or end with a hyphen
      (-).
    Type: String
    Default: Virtual
    Description: If your deployment uses a physical edge-gateway device (industrial PC), enter a name. This string can include
      numbers, lowercase letters, uppercase letters, and hyphens (-). It cannot start
      or end with a hyphen (-).
  EC2KeyPairName:
    Description: Name of an existing EC2 key pair. All instances will launch with
      this key pair.
    Type: AWS::EC2::KeyPair::KeyName
    Default: SiteWiseTest
  QSS3BucketName:
    AllowedPattern: ^[0-9a-zA-Z]+([0-9a-zA-Z-]*[0-9a-zA-Z])*$
    ConstraintDescription: The Quick Start bucket name can include numbers, lowercase
      letters, uppercase letters, and hyphens (-). It cannot start or end with a hyphen
      (-).
    Default: aws-quickstart
    Description: Name of the S3 bucket for your copy of the Quick Start assets. 
      Keep the default name unless you are customizing the template. 
      Changing the name updates code references to point to a new Quick 
      Start location. This name can include numbers, lowercase letters, 
      uppercase letters, and hyphens, but do not start or end with a hyphen (-). 
      See https://aws-quickstart.github.io/option1.html.
    Type: String
  QSS3KeyPrefix:
    AllowedPattern: ^[0-9a-zA-Z-/]*$
    ConstraintDescription: The Quick Start key prefix can include numbers, lowercase letters,
      uppercase letters, hyphens (-), and forward slash (/).
    Default: quickstart-aws-industrial-machine-connectivity/
    Description: S3 key prefix that is used to simulate a directory for your copy of the 
      Quick Start assets. Keep the default prefix unless you are customizing 
      the template. Changing this prefix updates code references to point to 
      a new Quick Start location. This prefix can include numbers, lowercase 
      letters, uppercase letters, hyphens (-), and forward slashes (/). 
      See https://docs.aws.amazon.com/AmazonS3/latest/dev/UsingMetadata.html 
      and https://aws-quickstart.github.io/option1.html.
    Type: String
  QSS3BucketRegion:
    Default: 'us-east-1'
    Description: AWS Region where the Quick Start S3 bucket (QSS3BucketName) is hosted. Keep the default Region unless you are customizing the template. Changing this Region updates code references to point to a new Quick Start location. When using your own bucket, specify the Region. See https://aws-quickstart.github.io/option1.html.
    Type: String
  DeploymentType:
    AllowedValues:
      - Virtual
      - Physical
    ConstraintDescription: Must contain valid deployment type.
    Description: Type of edge deployment. If your deployment uses physical edge hardware, choose "Physical."
    Type: String
    Default: Virtual
<<<<<<< HEAD
=======
  DeploymentOption:
    AllowedValues:
      - Option1
      - Option2a
      - Option2b
    ConstraintDescription: Must be a valid dataflow option. 
    Description: Default dataflow ("Option1") is OPC UA to SiteWise. You can also choose "Option2a" (MQTT to Iot Core) or "Option2b" (MQTT to Greengrass to Iot Core). If the Asset Modeling Configuration is set to Element Unify, Option1 will be used.
    Type: String
    Default: Option1 
>>>>>>> 11409272
  VpcId:
    ConstraintDescription: Must be a valid VPC ID.
    Description: ID of the VPC that the solution will be hosted in.
    Type: String
  GreengrassInstanceType:
    Description: Amazon EC2 instance type for the Greengrass EC2 instances. Note that if the Asset modeling configuration is Element Unify, then two instances of Greengrass EC2 will be deployed to demonstrate multi-site modeling capabilities.
    Type: String
    Default: t3.small
    AllowedValues:
      - t3.small
      - t3.medium
  IgnitionInstanceType:
    Description: Amazon EC2 instance type for the Ignition EC2 instances. Note that if the Asset modeling configuration is Element Unify, then two instances of Ignition EC2 will be deployed to demonstrate multi-site modeling capabilities.
    Type: String
    Default: t3.large
    AllowedValues:
      - t3.large
      - t3.xlarge
  EC2Subnet:
    ConstraintDescription: Must be a valid subnet ID. 
    Description: Subnet ID where the EC2 instances will be launched. Match the subnet ID with your Availability Zone selection.
    Type: String
  AZ:
    Description: Availability Zone that the EC2 instances will be launched into.
    Type: AWS::EC2::AvailabilityZone::Name

Conditions:
  UsingDefaultBucket: !Equals
    - !Ref QSS3BucketName
    - 'aws-quickstart'
  IfPhysical: !Equals
    - !Ref DeploymentType
    - 'Physical'
  IfAMC: !Equals
    - !Ref ModelingVendorType
    - 'Asset Model Converter'
  IfUnify: !Equals
    - !Ref ModelingVendorType
    - 'Element Unify'
  IfVirtual: !Equals
    - !Ref DeploymentType
    - 'Virtual'
  IfAMCVirtual: !And
    - !Condition IfAMC
    - !Condition IfVirtual
  IfUnifyVirtual: !And
    - !Condition IfUnify
    - !Condition IfVirtual

Mappings: 
  EC2AMI: 
    us-east-1: 
      ami: ami-0ac80df6eff0e70b5
    us-west-2: 
      ami: ami-003634241a8fcdec0
    eu-west-1: 
      ami: ami-089cc16f7f08c4457
    eu-central-1:
        ami: ami-0d359437d1756caa8

Resources:
  AMCAssetTable:
    Type: 'AWS::DynamoDB::Table'
    Condition: IfAMC
    Properties: 
      TableName: !Sub '${AWS::StackName}-asset-table'
      BillingMode: PAY_PER_REQUEST
      KeySchema: 
      - AttributeName: 'assetName'
        KeyType: 'HASH'
      AttributeDefinitions:
      - AttributeName: 'assetName'
        AttributeType: 'S'
      - AttributeName: 'change'
        AttributeType: 'S'
      GlobalSecondaryIndexes: 
      - IndexName: "change-index"
        KeySchema: 
          - AttributeName: 'change'
            KeyType: 'HASH'
        Projection: 
          ProjectionType: 'ALL'
  AMCModelTable:
    Type: 'AWS::DynamoDB::Table'
    Condition: IfAMC
    Properties: 
      TableName: !Sub '${AWS::StackName}-asset-model-table'
      BillingMode: PAY_PER_REQUEST
      KeySchema: 
      - AttributeName: 'assetModelName'
        KeyType: 'HASH'
      AttributeDefinitions:
      - AttributeName: 'assetModelName'
        AttributeType: 'S'
      - AttributeName: 'change'
        AttributeType: 'S'
      - AttributeName: 'parent'
        AttributeType: 'S'
      GlobalSecondaryIndexes:
      - IndexName: 'change-index'
        KeySchema:
        - AttributeName: 'change'
          KeyType: 'HASH'
        Projection: 
          ProjectionType: 'ALL'
      - IndexName: 'parent-index'
        KeySchema:
        - AttributeName: 'parent'
          KeyType: 'HASH'
        Projection: 
          ProjectionType: 'ALL'
  IoTEndpoint:
    DependsOn:
      - IoTEndpointRole
    Type: 'Custom::IoTEndpoint'
    Properties:
      ServiceToken: !GetAtt 'IoTEndpointFunction.Arn'
  IoTEndpointFunction:
    Type: 'AWS::Lambda::Function'
    Properties:
      FunctionName: !Sub '${AWS::StackName}-IoTEndpoint'
      Handler: index.handler
      Runtime: nodejs12.x
      Role: !GetAtt 'IoTEndpointRole.Arn'
      Code:
        ZipFile: | 
          var aws = require("aws-sdk");
          exports.handler = function(event, context) {
              console.log("REQUEST RECEIVED:\n" + JSON.stringify(event));
              // For Delete requests, immediately send a SUCCESS response.
              if (event.RequestType == "Delete") {
                  sendResponse(event, context, "SUCCESS");
                  return;
              }
              const iot = new aws.Iot();
              iot.describeEndpoint({endpointType: "iot:Data-ATS"}, (err, data) => {
              let responseData, responseStatus;
                  if (err) {
                      responseStatus = "FAILED";
                      responseData = { Error: "describeEndpoint call failed" };
                      console.log(responseData.Error + ":\n", err);
                  } else  {
                      responseStatus = "SUCCESS";
                      responseData = { IoTEndpointAddress: data.endpointAddress };
                      console.log('response data: ' + JSON.stringify(responseData));
                  }
                  sendResponse(event, context, responseStatus, responseData);
              });
          };
          // Send response to the pre-signed S3 URL 
          function sendResponse(event, context, responseStatus, responseData) {
              var responseBody = JSON.stringify({
                  Status: responseStatus,
                  Reason: "See the details in CloudWatch Log Stream: " + context.logStreamName,
                  PhysicalResourceId: context.logStreamName,
                  StackId: event.StackId,
                  RequestId: event.RequestId,
                  LogicalResourceId: event.LogicalResourceId,
                  Data: responseData
              });
              console.log("RESPONSE BODY:\n", responseBody);
              var https = require("https");
              var url = require("url");
              var parsedUrl = url.parse(event.ResponseURL);
              var options = {
                  hostname: parsedUrl.hostname,
                  port: 443,
                  path: parsedUrl.path,
                  method: "PUT",
                  headers: {
                      "content-type": "",
                      "content-length": responseBody.length
                  }
              };
              console.log("SENDING RESPONSE...\n");
              var request = https.request(options, function(response) {
                  console.log("STATUS: " + response.statusCode);
                  console.log("HEADERS: " + JSON.stringify(response.headers));
                  // Tell AWS Lambda that the function execution is done  
                  context.done();
              });
              request.on("error", function(error) {
                  console.log("sendResponse Error:" + error);
                  // Tell AWS Lambda that the function execution is done  
                  context.done();
              });
              // write data to request body
              request.write(responseBody);
              request.end();
          }
                MemorySize: 128
                Timeout: 3
<<<<<<< HEAD
  StackCleanup:
    Type: Custom::StackCleanup
    DependsOn:
      - StackCleanupRole
    Properties:
      ServiceToken: !GetAtt 'StackCleanupFunction.Arn'
      buckets: 
        - !Ref DevicesBucketResource
        - !Ref AMCIncomingResource
        - !Ref AMCOutputResource
        - !Ref LambdaZipsBucket
        - !Ref SiteWiseResourceDataBucket
        - !Ref imcs3bucket
      group_name: !Ref EdgeDeviceID
=======
>>>>>>> 11409272

  IoTEndpointRole:
    Type: AWS::IAM::Role
    Properties:
      AssumeRolePolicyDocument:
        Version: '2012-10-17'
        Statement:
          - Effect: Allow
            Principal:
              Service: lambda.amazonaws.com
            Action: sts:AssumeRole
      ManagedPolicyArns:
        - arn:aws:iam::aws:policy/service-role/AWSLambdaBasicExecutionRole
      Policies:
        - PolicyName: lambda-endpoint
          PolicyDocument:
            Version: '2012-10-17'
            Statement:
              - Effect: Allow
                Action:
                  - iot:DescribeEndpoint
                Resource:
                  - '*'
<<<<<<< HEAD
  CopyZips:
    Type: Custom::CopyZips
    DependsOn:
      - CopyZipsRole
    Properties:
      ServiceToken: !GetAtt 'CopyZipsFunction.Arn'
      DestBucket: !Ref 'LambdaZipsBucket'
      SourceBucket: !Ref 'QSS3BucketName'
      Prefix: !Ref 'QSS3KeyPrefix'
      Objects:
        - functions/packages/AssetModelConverter/AssetModelConverter.zip
        - functions/packages/AssetModelIngestion/AssetModelIngestion.zip
        - functions/packages/AssetModelUpdater/AssetModelUpdater.zip
        - functions/packages/GreengrassLambda/GreengrassLambda.zip
        - functions/packages/KinesisProcessor/kinesisprocessor.zip
        - functions/packages/Quicksight/quicksightfunction.zip
        - functions/packages/SitewiseMonitor/sitewisemonitorfunction.zip
        - functions/packages/MQTTDataProcess/mqttdataprocess.js.zip
        - functions/packages/GGDeployer/ggdeployer.zip
        - functions/packages/StackCleanup/stackcleanupfunction.zip
        - functions/packages/SiteWiseDump/sitewise_dump.zip
        - scripts/physical-brownfield-all-options.sh
        - scripts/physical-greenfield-option1.sh
        - scripts/physical-greenfield-option2a.sh
  CopyZipsRole:
    Type: AWS::IAM::Role
=======
  CopyZipsStack:
    Type: 'AWS::CloudFormation::Stack'
>>>>>>> 11409272
    Properties:
      TemplateURL: !Sub https://${QSS3BucketName}.s3.${AWS::Region}.${AWS::URLSuffix}/${QSS3KeyPrefix}templates/utils/Copy_Zips.template.yaml
      Parameters:
        QSS3BucketName: !Ref QSS3BucketName
        QSS3KeyPrefix: !Ref QSS3KeyPrefix
        ZipFiles: >
          functions/packages/AssetModelConverter/AssetModelConverter.zip,
          functions/packages/AssetModelIngestion/AssetModelIngestion.zip,
          functions/packages/AssetModelUpdater/AssetModelUpdater.zip,
          functions/packages/GreengrassLambda/GreengrassLambda.zip,
          functions/packages/KinesisProcessor/kinesisprocessor.zip,
          functions/packages/Quicksight/quicksightfunction.zip,
          functions/packages/SitewiseMonitor/sitewisemonitorfunction.zip,
          functions/packages/MQTTDataProcess/mqttdataprocess.js.zip,
          functions/packages/GGDeployer/ggdeployer.zip,
          functions/packages/StackCleanup/stackcleanupfunction.zip,
          scripts/physical-brownfield-all-options.sh,
          scripts/physical-greenfield-option1.sh,
          scripts/physical-greenfield-option2a.sh,
          scripts/physical-greenfield-option2b.sh,
          functions/packages/UnifyServiceAccountHandler/UnifyServiceAccountHandler.zip,
          functions/packages/UnifySiteWiseIngest/UnifySiteWiseIngest.zip,
          functions/packages/UnifySiteWiseUpdater/UnifySiteWiseUpdater.zip,
          functions/packages/UnifySourceIngest/UnifySourceIngest.zip
  AMCStackCleanup:
    Type: 'AWS::CloudFormation::Stack'
    Condition: IfAMC
    Properties:
<<<<<<< HEAD
      Description: Copies objects from a source S3 bucket to a destination.
      Handler: index.handler
      Runtime: python2.7
      Role: !GetAtt 'CopyZipsRole.Arn'
      Timeout: 240
      InlineCode: |
        import json
        import logging
        import threading
        import boto3
        import cfnresponse
        
        
        def copy_objects(source_bucket, dest_bucket, prefix, objects):
            s3 = boto3.client('s3')
            for o in objects:
                key = prefix + o
                copy_source = {
                    'Bucket': source_bucket,
                    'Key': key
                }
                print('copy_source: %s' % copy_source)
                print('dest_bucket = %s'%dest_bucket)
                print('key = %s' %key)
                s3.copy_object(CopySource=copy_source, Bucket=dest_bucket,
                      Key=key)
        
        
        def delete_objects(bucket, prefix, objects):
            s3 = boto3.client('s3')
            objects = {'Objects': [{'Key': prefix + o} for o in objects]}
            s3.delete_objects(Bucket=bucket, Delete=objects)
        
        
        def timeout(event, context):
            logging.error('Execution is about to time out, sending failure response to CloudFormation')
            cfnresponse.send(event, context, cfnresponse.FAILED, {}, None)
        
        
        def handler(event, context):
            # make sure we send a failure to CloudFormation if the function
            # is going to timeout
            timer = threading.Timer((context.get_remaining_time_in_millis()
                      / 1000.00) - 0.5, timeout, args=[event, context])
            timer.start()
            print('Received event: %s' % json.dumps(event))
            status = cfnresponse.SUCCESS
            try:
                source_bucket = event['ResourceProperties']['SourceBucket']
                dest_bucket = event['ResourceProperties']['DestBucket']
                prefix = event['ResourceProperties']['Prefix']
                objects = event['ResourceProperties']['Objects']
                if event['RequestType'] == 'Delete':
                    delete_objects(dest_bucket, prefix, objects)
                else:
                    copy_objects(source_bucket, dest_bucket, prefix, objects)
            except Exception as e:
                logging.error('Exception: %s' % e, exc_info=True)
                status = cfnresponse.FAILED
            finally:
                timer.cancel()
                cfnresponse.send(event, context, status, {}, None)
  LambdaZipsBucket:
    Type: AWS::S3::Bucket
=======
      TemplateURL: !Sub https://${QSS3BucketName}.s3.${AWS::Region}.${AWS::URLSuffix}/${QSS3KeyPrefix}templates/utils/Cleanup_Stack.template.yaml
      Parameters:
        LambdaZipsBucket: !GetAtt CopyZipsStack.Outputs.LambdaZipsBucketRef
        QSS3KeyPrefix: !Ref QSS3KeyPrefix
        DynamoDBAssetTable: !Ref AMCAssetTable
        DynamoDBModelTable: !Ref AMCModelTable
        Buckets: !Join
        - ','
        - - !Ref imcs3bucket
          - !Ref DevicesBucketResource
          - !Ref AMCIncomingResource
          - !Ref AMCOutputResource
          - !GetAtt CopyZipsStack.Outputs.LambdaZipsBucketRef
        EdgeDeviceIDs: !Join
        - ','
        - - !Ref EdgeDeviceID
  
  UnifyStackCleanup:
    Type: 'AWS::CloudFormation::Stack'
    Condition: IfUnify
>>>>>>> 11409272
    Properties:
      TemplateURL: !Sub https://${QSS3BucketName}.s3.${AWS::Region}.${AWS::URLSuffix}/${QSS3KeyPrefix}templates/utils/Cleanup_Stack.template.yaml
      Parameters:
        LambdaZipsBucket: !GetAtt CopyZipsStack.Outputs.LambdaZipsBucketRef
        QSS3KeyPrefix: !Ref QSS3KeyPrefix
        DeleteModelsInDynamoDB: 'No'
        DynamoDBAssetTable: ''
        DynamoDBModelTable: ''
        Buckets: !Join
        - ','
        - - !Ref imcs3bucket
          - !Ref DevicesBucketResource
          - !GetAtt Unify.Outputs.UnifyIncomingBucket
          - !GetAtt Unify.Outputs.UnifyBucket
          - !GetAtt CopyZipsStack.Outputs.LambdaZipsBucketRef
        EdgeDeviceIDs: !If
        - IfUnifyVirtual
        - !Join
          - ','
          - - !GetAtt  UnifyVirtualIgnition1.Outputs.EdgeDeviceID
            - !GetAtt  UnifyVirtualIgnition2.Outputs.EdgeDeviceID
        - !Join
          - ','
          - - !Ref EdgeDeviceID

  LambdaExecRole:
    Type: AWS::IAM::Role
    DependsOn: CopyZipsStack
    Properties:
      AssumeRolePolicyDocument:
        Version: "2012-10-17"
        Statement:
          - Effect: Allow
            Principal:
              Service:
                - lambda.amazonaws.com
            Action:
              - sts:AssumeRole
      Path: /
      Policies:
        - PolicyName: root
          PolicyDocument:
            Version: "2012-10-17"
            Statement:
              - Effect: Allow
                Action:
                  - s3:*
                  - quicksight:*
                  - iotsitewise:*
                  - lambda:*
                  - logs:*
                  - sso:*
                  - iam:PassRole
                Resource: "*"
  quicksight:
    Type: AWS::Lambda::Function
    Properties:
      ReservedConcurrentExecutions: 1
      Runtime: python3.8
      Role:
        Fn::GetAtt:
          - LambdaExecRole
          - Arn
      Handler: lambda_function.lambda_handler
      Timeout: 180
      Code:
        S3Bucket: !GetAtt CopyZipsStack.Outputs.LambdaZipsBucketRef
        S3Key: !Sub '${QSS3KeyPrefix}functions/packages/Quicksight/quicksightfunction.zip'
      Description: Invoke a function during stack creation.
      Environment:
        Variables:
          imcdatabucket:
            Ref: imcs3bucket
          imcmonitorrole:
            Fn::GetAtt:
              - SwMonitorRole
              - Arn
          imcawsaccount:
            Ref: AWS::AccountId
          stackName: 
            Ref: AWS::StackName

  SiteWiseS3Dump:
    DependsOn: 
      - CopyZips
      - SiteWiseResourceDataBucket
    Type: AWS::Lambda::Function
    Properties:
      ReservedConcurrentExecutions: 1
      Runtime: python3.8
      Role:
        Fn::GetAtt:
          - LambdaExecRole
          - Arn
      Handler: sitewise_dump.lambda_handler
      Timeout: 180
      Code:
        S3Bucket: !Ref 'LambdaZipsBucket'
        S3Key: !Sub '${QSS3KeyPrefix}functions/packages/SiteWiseDump/sitewise_dump.zip'
      Description: Puts SiteWise model and asset data in S3 upon successful AMC completion
      Environment:
        Variables:
          BucketName:
            Ref: SiteWiseResourceDataBucket

  SiteWiseResourceDataBucket:
    Type: AWS::S3::Bucket
    Properties:
      VersioningConfiguration:
        Status: Enabled

  quicksightiotruletrigger:
    Type: AWS::IoT::TopicRule
    DependsOn: CopyZipsStack
    Properties:
      TopicRulePayload:
        RuleDisabled: false
        Sql: Select * FROM 'imc/control/quicksight'
        Actions:
          - Lambda:
              FunctionArn:
                Fn::GetAtt:
                  - quicksight
                  - Arn
  quicksightFunctionInvocationPermission:
    Type: AWS::Lambda::Permission
    DependsOn: CopyZipsStack
    Properties:
      SourceArn:
        Fn::Join:
          - ""
          - - "arn:aws:iot:"
            - Ref: AWS::Region
            - ":"
            - Ref: AWS::AccountId
            - :rule/
            - Ref: quicksightiotruletrigger
      Action: lambda:InvokeFunction
      Principal: iot.amazonaws.com
      FunctionName:
        Fn::GetAtt:
          - quicksight
          - Arn
      SourceAccount:
        Ref: AWS::AccountId

  sitewisemonitor:
    Type: AWS::Lambda::Function
    DependsOn: CopyZipsStack
    Properties:
      Runtime: python3.8
      Role:
        Fn::GetAtt:
          - LambdaExecRole
          - Arn
      Handler: lambda_function.lambda_handler
      Timeout: 180
      Code:
        S3Bucket: !GetAtt CopyZipsStack.Outputs.LambdaZipsBucketRef
        S3Key: !Sub '${QSS3KeyPrefix}functions/packages/SitewiseMonitor/sitewisemonitorfunction.zip'
      Description: Invoke a function during stack creation.
      Environment:
        Variables:
          supportEmail:
            Ref: SitewiseMonitorEmail
          imcdatabucket:
            Ref: imcs3bucket
          imcmonitorrole:
            Fn::GetAtt:
              - SwMonitorRole
              - Arn
          imcawsaccount:
            Ref: AWS::AccountId
          stackName:
            Ref: AWS::StackName
          
  sitewisemonitoriotruletrigger:
    Type: AWS::IoT::TopicRule
    DependsOn: CopyZipsStack
    Properties:
      TopicRulePayload:
        RuleDisabled: false
        Sql: Select * FROM 'imc/control/sitewisemonitor'
        Actions:
          - Lambda:
              FunctionArn:
                Fn::GetAtt:
                  - sitewisemonitor
                  - Arn
  sitewisemonitorFunctionInvocationPermission:
    Type: AWS::Lambda::Permission
    DependsOn: CopyZipsStack
    Properties:
      SourceArn:
        Fn::Join:
          - ""
          - - "arn:aws:iot:"
            - Ref: AWS::Region
            - ":"
            - Ref: AWS::AccountId
            - :rule/
            - Ref: sitewisemonitoriotruletrigger
      Action: lambda:InvokeFunction
      Principal: iot.amazonaws.com
      FunctionName:
        Fn::GetAtt:
          - sitewisemonitor
          - Arn
      SourceAccount:
        Ref: AWS::AccountId

  processLambda:
    Type: AWS::Lambda::Function
    DependsOn: CopyZipsStack
    Properties:
      Runtime: nodejs12.x
      Role: !GetAtt LambdaExecRole.Arn
      Handler: index.handler
      Timeout: 120
      Code:
        S3Bucket: !GetAtt CopyZipsStack.Outputs.LambdaZipsBucketRef
        S3Key: !Sub '${QSS3KeyPrefix}functions/packages/KinesisProcessor/kinesisprocessor.zip'
      Description: Invoke a function during stack creation. 

  KinesisDeliveryStream:
    DependsOn:
      - KinesisDeliveryPolicy
      - CopyZipsStack
    Type: AWS::KinesisFirehose::DeliveryStream
    Properties:
      ExtendedS3DestinationConfiguration:
        BucketARN: !Join 
          - ''
          - - 'arn:aws:s3:::'
            - !Ref imcs3bucket
        BufferingHints:
          IntervalInSeconds: 60
          SizeInMBs: 50
        CompressionFormat: UNCOMPRESSED
        Prefix: firehose/
        ProcessingConfiguration:
          Enabled: true
          Processors:
            - Parameters:
                - ParameterName: LambdaArn
                  ParameterValue: !GetAtt processLambda.Arn 
              Type: Lambda
        RoleARN: !GetAtt KinesisRole.Arn

  imcs3bucket:
    Type: AWS::S3::Bucket
    DependsOn: CopyZipsStack

  KinesisRole:
    Type: AWS::IAM::Role
    DependsOn: CopyZipsStack
    Properties:
      AssumeRolePolicyDocument:
        Version: 2012-10-17
        Statement:
          - Sid: ''
            Effect: Allow
            Principal:
              Service: firehose.amazonaws.com
            Action: 'sts:AssumeRole'
            Condition:
              StringEquals:
                'sts:ExternalId': !Ref 'AWS::AccountId'

  KinesisDeliveryPolicy:
    Type: AWS::IAM::Policy
    DependsOn: CopyZipsStack
    Properties:
      PolicyName: imc_firehose_delivery_policy
      PolicyDocument:
        Version: 2012-10-17
        Statement:
          - Effect: Allow
            Action: '*'
            Resource: '*'
      Roles:
        - !Ref KinesisRole

  DeviceDataRule:
    Type: AWS::IoT::TopicRule
    DependsOn: CopyZipsStack
    Properties:
      TopicRulePayload:
        RuleDisabled: false
        Sql: SELECT * FROM '$aws/sitewise/asset-models/+/assets/+/properties/+'
        Actions:
          - Firehose:
              DeliveryStreamName: !Ref KinesisDeliveryStream
              RoleArn: !Sub '${IoTRuleRole.Arn}'

  IoTRuleRole:
    Type: AWS::IAM::Role
    DependsOn: CopyZipsStack
    Properties:
      AssumeRolePolicyDocument:
        Version: "2012-10-17"
        Statement:
          - Effect: Allow
            Principal:
              Service:
                - iot.amazonaws.com
            Action:
              - sts:AssumeRole
      Path: /
      Policies:
        - PolicyName: imc_iot_role_policy
          PolicyDocument:
            Version: "2012-10-17"
            Statement:
              Effect: Allow
              Action:
                - firehose:DescribeDeliveryStream
                - firehose:ListDeliveryStreams
                - firehose:PutRecord
                - firehose:PutRecordBatch
              Resource: '*'

  SwMonitorRole:
    Type: AWS::IAM::Role
    DependsOn: CopyZipsStack
    Properties:
      AssumeRolePolicyDocument:
        Version: "2012-10-17"
        Statement:
          - Effect: Allow
            Principal:
              Service:
                - monitor.iotsitewise.amazonaws.com
            Action:
              - sts:AssumeRole
      Path: /
      Policies:
        - PolicyName: imc_iot_role_policy
          PolicyDocument:
            Version: "2012-10-17"
            Statement:
              Effect: Allow
              Action:
                - iotsitewise:*
                - sso-directory:*
                - iam:PassRole
              Resource: "*"
  DevicesBucketResource:
    Type: AWS::S3::Bucket
    UpdateReplacePolicy: Delete
    DeletionPolicy: Delete
  GGResourceRole:
    Type: AWS::IAM::Role
    DependsOn: CopyZipsStack
    Properties:
      AssumeRolePolicyDocument:
        Statement:
          - Action: sts:AssumeRole
            Effect: Allow
            Principal:
              Service: greengrass.amazonaws.com
        Version: "2012-10-17"
      Policies:
        - PolicyDocument:
            Statement:
              - Action:
                  - logs:CreateLogGroup
                  - logs:CreateLogStream
                  - logs:PutLogEvents
                Effect: Allow
                Resource: arn:aws:logs:*:*:*
              - Action: iot:*
                Effect: Allow
                Resource: "*"
              - Action: iotsitewise:BatchPutAssetPropertyValue
                Effect: Allow
                Resource: "*"
            Version: "2012-10-17"
          PolicyName: GGResourcePolicy
  LambdaExecRoleResource:
    Type: AWS::IAM::Role
    DependsOn: CopyZipsStack
    Properties:
      AssumeRolePolicyDocument:
        Statement:
          - Action: sts:AssumeRole
            Effect: Allow
            Principal:
              Service: lambda.amazonaws.com
        Version: "2012-10-17"
      Policies:
        - PolicyDocument:
            Statement:
              - Action:
                  - logs:CreateLogGroup
                  - logs:CreateLogStream
                  - logs:PutLogEvents
                Effect: Allow
                Resource: arn:aws:logs:*:*:*
              - Action: iot:*
                Effect: Allow
                Resource: "*"
              - Action: greengrass:*
                Effect: Allow
                Resource: "*"
              - Action:
                  - iam:CreateRole
                  - iam:AttachRolePolicy
                  - iam:DetachRolePolicy
                  - iam:GetRole
                  - iam:DeleteRole
                  - iam:PassRole
                Effect: Allow
                Resource: "*"
              - Action:
                  - cloudformation:DescribeStacks
                  - cloudformation:DescribeStackEvents
                  - cloudformation:DescribeStackResources
                  - cloudformation:ListStackResources
                Effect: Allow
                Resource: "*"
              - Action:
                  - s3:GetObject
                  - s3:PutObject
                  - s3:DeleteObject
                  - s3:ListBucket
                Effect: Allow
                Resource:
                  - Fn::GetAtt:
                      - DevicesBucketResource
                      - Arn
                  - Fn::Join:
                      - ""
                      - - Fn::GetAtt:
                            - DevicesBucketResource
                            - Arn
                        - /*
            Version: "2012-10-17"
          PolicyName: GGLambdaPolicy
  GreengrassLambdaResource:
    Type: AWS::Lambda::Function
    DependsOn: CopyZipsStack
    Properties:
      Code:
        S3Bucket: !GetAtt CopyZipsStack.Outputs.LambdaZipsBucketRef
        S3Key: !Sub '${QSS3KeyPrefix}functions/packages/GreengrassLambda/GreengrassLambda.zip'
      Handler: handler.handler
      Role:
        Fn::GetAtt:
          - LambdaExecRoleResource
          - Arn
      Runtime: python3.7
      Environment:
        Variables:
          DevicesBucket: !Ref DevicesBucketResource
      Timeout: 60

  ManageGreengrassDefault:
    Type: Custom::ManageGreengrass
    DependsOn: CopyZipsStack
    Properties:
      ServiceToken:
        Fn::GetAtt:
          - GreengrassLambdaResource
          - Arn
      EventType: ManageGreengrass
      StackName:
        Ref: AWS::StackName
    UpdateReplacePolicy: Delete
    DeletionPolicy: Delete

  EdgeGroupThingCoreDefault:
    Type: Custom::IoTThing
    Condition: IfAMC
    DependsOn: CopyZipsStack
    Properties:
      ServiceToken:
        Fn::GetAtt:
          - GreengrassLambdaResource
          - Arn
      StackName:
        Ref: AWS::StackName
      EventType: CreateIoTThing
      ThingName:
        Fn::Join:
          - ""
          - - Fn::Sub: ${EdgeDeviceID}
            - Core
      GatewayID:
        Fn::Sub: ${EdgeDeviceID}
    UpdateReplacePolicy: Delete
    DeletionPolicy: Delete
  EdgeGroupThingDeviceDefault:
    Type: Custom::IoTThing
    Condition: IfAMC
    DependsOn: CopyZipsStack
    Properties:
      ServiceToken:
        Fn::GetAtt:
          - GreengrassLambdaResource
          - Arn
      StackName:
        Ref: AWS::StackName
      EventType: CreateIoTThing
      ThingName:
        Fn::Join:
          - ""
          - - Fn::Sub: ${EdgeDeviceID}
            - Device
      GatewayID:
        Fn::Sub: ${EdgeDeviceID}
    UpdateReplacePolicy: Delete
    DeletionPolicy: Delete
  EdgeGroupFuncDef:
    Type: AWS::Greengrass::FunctionDefinition
    Condition: IfAMC
    DependsOn: CopyZipsStack
    Properties:
      Name:
        Fn::Join:
          - ""
          - - Fn::Sub: ${EdgeDeviceID}
            - FuncDef,
  EdgeGroupFuncDefVersion:
    Type: AWS::Greengrass::FunctionDefinitionVersion
    Condition: IfAMC
    DependsOn: CopyZipsStack
    Properties:
      FunctionDefinitionId:
        Fn::GetAtt:
          - EdgeGroupFuncDef
          - Id
      Functions:
        - 
          FunctionArn: arn:aws:lambda:::function:GGStreamManager:1
          FunctionConfiguration:
            MemorySize: 4194304
            Pinned: true 
            Timeout: 5
          Id: StreamManager
  EdgeGroupSubDef:
    Type: AWS::Greengrass::SubscriptionDefinition
    Condition: IfAMC
    DependsOn: CopyZipsStack
    Properties:
      Name:
        Fn::Join:
          - ""
          - - Fn::Sub: ${EdgeDeviceID}
            - SubDef
  EdgeGroupSubDefVersion:
    Type: AWS::Greengrass::SubscriptionDefinitionVersion
    Condition: IfAMC
    DependsOn: CopyZipsStack
    Properties:
      SubscriptionDefinitionId:
        Fn::GetAtt:
          - EdgeGroupSubDef
          - Id
      Subscriptions:
        - Id: DeviceToIoTCore
          Source:
            Fn::GetAtt:
              - EdgeGroupThingDeviceDefault
              - thingArn
          Subject: "#"
          Target: cloud
  EdgeGroupConDef:
    Type: AWS::Greengrass::ConnectorDefinition
    Condition: IfAMC
    DependsOn: CopyZipsStack
    Properties:
      Name:
        Fn::Join:
          - ""
          - - Fn::Sub: ${EdgeDeviceID}
            - ConDef
  EdgeGroupConDefVersion:
    Type: AWS::Greengrass::ConnectorDefinitionVersion
    Condition: IfAMC
    DependsOn: CopyZipsStack
    Properties:
      ConnectorDefinitionId:
        Fn::GetAtt:
          - EdgeGroupConDef
          - Id
      Connectors:
        - ConnectorArn: arn:aws:greengrass:us-east-1::/connectors/IoTSiteWise/versions/10
          Id: SiteWiseConnector
  EdgeGroupCoreDef:
    Type: AWS::Greengrass::CoreDefinition
    Condition: IfAMC
    DependsOn: CopyZipsStack
    Properties:
      Name: EdgeGroupCoreDef
  EdgeGroupCoreDefVersion:
    Type: AWS::Greengrass::CoreDefinitionVersion
    Condition: IfAMC
    DependsOn: CopyZipsStack
    Properties:
      CoreDefinitionId:
        Fn::GetAtt:
          - EdgeGroupCoreDef
          - Id
      Cores:
        - CertificateArn:
            Fn::GetAtt:
              - EdgeGroupThingCoreDefault
              - certificateArn
          Id: EdgeGroupCoreDefCore
          ThingArn:
            Fn::GetAtt:
              - EdgeGroupThingCoreDefault
              - thingArn
  EdgeGroupDeviceDef:
    Type: AWS::Greengrass::DeviceDefinition
    Condition: IfAMC
    DependsOn: CopyZipsStack
    Properties:
      Name: EdgeGroupDeviceDef
      InitialVersion:
        Devices:
          - CertificateArn:
              Fn::GetAtt:
                - EdgeGroupThingDeviceDefault
                - certificateArn
            Id: EdgeGroupDeviceDefDevice
            ThingArn:
              Fn::GetAtt:
                - EdgeGroupThingDeviceDefault
                - thingArn
  EdgeGroupLoggerDef:
    Type: 'AWS::Greengrass::LoggerDefinition'
    Condition: IfAMC
    Properties:
      Name: EdgeGroupLoggerDef
  EdgeGroupLoggerDefVersion:
    Type: 'AWS::Greengrass::LoggerDefinitionVersion'
    Condition: IfAMC
    Properties:
      LoggerDefinitionId: !Ref EdgeGroupLoggerDef
      Loggers:
        - Id: FileSystemGreengrassSystem
          Type: FileSystem
          Component: GreengrassSystem
          Level: DEBUG
          Space: '128'
        - Id: FileSystemLambda
          Type: FileSystem
          Component: Lambda
          Level: DEBUG
          Space: '128'
        - Id: AWSCloudWatchGreengrassSystem
          Type: AWSCloudWatch
          Component: GreengrassSystem
          Level: DEBUG
        - Id: AWSCloudWatchLambda
          Type: AWSCloudWatch
          Component: Lambda
          Level: DEBUG
  EdgeGroup:
    Type: AWS::Greengrass::Group
    Condition: IfAMC
    DependsOn: CopyZipsStack
    Properties:
      Name:
        Fn::Sub: ${EdgeDeviceID}
      RoleArn:
        Fn::GetAtt:
          - GGResourceRole
          - Arn
  EdgeGroupVersion:
    Type: AWS::Greengrass::GroupVersion
    Condition: IfAMC
    DependsOn: CopyZipsStack
    Properties:
      GroupId:
        Fn::GetAtt:
          - EdgeGroup
          - Id
      ConnectorDefinitionVersionArn:
        Ref: EdgeGroupConDefVersion
      CoreDefinitionVersionArn:
        Ref: EdgeGroupCoreDefVersion
      DeviceDefinitionVersionArn:
        Fn::GetAtt:
          - EdgeGroupDeviceDef
          - LatestVersionArn
      FunctionDefinitionVersionArn:
        Ref: EdgeGroupFuncDefVersion
      SubscriptionDefinitionVersionArn:
        Ref: EdgeGroupSubDefVersion
      LoggerDefinitionVersionArn:
        Ref: EdgeGroupLoggerDefVersion

  AMCIncomingResource:
    Type: AWS::S3::Bucket
    Condition: IfAMC
    UpdateReplacePolicy: Delete
    DeletionPolicy: Delete
  AMCOutputResource:
    Type: AWS::S3::Bucket
    Condition: IfAMC
    UpdateReplacePolicy: Delete
    DeletionPolicy: Delete
  AMCLambdaRole:
    Type: AWS::IAM::Role
    Condition: IfAMC
    DependsOn: CopyZipsStack
    Properties:
      AssumeRolePolicyDocument:
        Statement:
          - Action: sts:AssumeRole
            Effect: Allow
            Principal:
              Service: lambda.amazonaws.com
        Version: "2012-10-17"
      Policies:
        - PolicyDocument:
            Statement:
              - Action:
                  - logs:CreateLogGroup
                  - logs:CreateLogStream
                  - logs:PutLogEvents
                Effect: Allow
                Resource: arn:aws:logs:*:*:*
              - Action:
                  - lambda:InvokeFunction
                Effect: Allow
                Resource: 
                  - Fn::GetAtt:
                    - SiteWiseS3Dump
                    - Arn
              - Action:
                  - iot:Publish
                  - iotsitewise:DescribeAssetModel
                  - iotsitewise:CreateAssetModel
                  - iotsitewise:ListAssetModels
                  - iotsitewise:UpdateAssetModel
                  - iotsitewise:DeleteAssetModel
                  - iotsitewise:CreateAsset
                  - iotsitewise:DescribeAsset
                  - iotsitewise:UpdateAssetProperty
                  - iotsitewise:ListAssets
                  - iotsitewise:ListAssociatedAssets
                  - iotsitewise:DeleteAsset
                  - iotsitewise:DisassociateAssets
                  - iotsitewise:AssociateAssets
                  - iotsitewise:ListGateways
                  - iotsitewise:DescribeGateway
                  - iotsitewise:DescribeGatewayCapabilityConfiguration
                  - iotsitewise:UpdateGatewayCapabilityConfiguration
                  - dynamodb:PutItem
                  - dynamodb:UpdateItem
                  - dynamodb:Query
                  - dynamodb:GetItem
                Effect: Allow
                Resource: "*"
              - Action:
                  - s3:ListBucket
                  - s3:DeleteObject
                  - s3:PutObject
                  - s3:GetObject
                Effect: Allow
                Resource:
                  - Fn::GetAtt:
                      - AMCIncomingResource
                      - Arn
                  - Fn::Join:
                      - ""
                      - - Fn::GetAtt:
                            - AMCIncomingResource
                            - Arn
                        - "*"
                  - Fn::GetAtt:
                      - AMCOutputResource
                      - Arn
                  - Fn::Join:
                      - ""
                      - - Fn::GetAtt:
                            - AMCOutputResource
                            - Arn
                        - "*"
            Version: "2012-10-17"
          PolicyName: AMCLambdaPolicy

  StatusTable:
    Type: 'AWS::DynamoDB::Table'
    Properties: 
      TableName: !Sub '${AWS::StackName}-status-table'
      BillingMode: PAY_PER_REQUEST
      KeySchema: 
      - AttributeName: 'amcStatus'
        KeyType: 'HASH'
      AttributeDefinitions:
      - AttributeName: 'amcStatus'
        AttributeType: 'S'

  # Asset Model Ingestion
  AssetModelIngestionLambdaResource:
    Type: AWS::Lambda::Function
    Condition: IfAMC
    DependsOn: CopyZipsStack
    Properties:
      Code:
        S3Bucket: !GetAtt CopyZipsStack.Outputs.LambdaZipsBucketRef
        S3Key: !Sub '${QSS3KeyPrefix}functions/packages/AssetModelIngestion/AssetModelIngestion.zip'
      Handler: assetModelIngestion.handler
      Role:
        Fn::GetAtt:
          - AMCLambdaRole
          - Arn
      Runtime: python3.7
      Environment:
        Variables:
          IncomingBucket:
            Ref: AMCIncomingResource
          StatusTable:
            Ref: StatusTable
      Timeout: 900

  AssetModelIngestionLogGroup:
    Type: AWS::Logs::LogGroup
    DependsOn: AssetModelIngestionLambdaResource
    Properties:
      LogGroupName: !Sub /aws/lambda/${AssetModelIngestionLambdaResource}

  AssetModelIngestionDashboard:
    Type: AWS::CloudWatch::Dashboard
    Properties:
      DashboardName: !Sub ${AssetModelIngestionLambdaResource}-dashboard
      DashboardBody: !Sub | 
        {"widgets":[{"type":"log","properties":{"region": "${AWS::Region}","title": "${AssetModelIngestionLambdaResource}-errors","query": "SOURCE '${AssetModelConverterLogGroup}'| fields @timestamp, @message\n| filter @message like \"[ERROR]\"\n| display @timestamp, @message"}}]}

  AssetModelIngestionLambdaIngestionDBirthRulePermission:
    Type: AWS::Lambda::Permission
    Condition: IfAMC
    DependsOn: CopyZipsStack
    Properties:
      Action: lambda:InvokeFunction
      FunctionName:
        Fn::GetAtt:
          - AssetModelIngestionLambdaResource
          - Arn
      Principal: iot.amazonaws.com
      SourceArn:
        Fn::GetAtt:
          - IngestionDBirthRule
          - Arn

  AssetModelIngestionLambdaIngestionNBirthRulePermission:
    Type: AWS::Lambda::Permission
    Condition: IfAMC
    DependsOn: CopyZipsStack
    Properties:
      Action: lambda:InvokeFunction
      FunctionName:
        Fn::GetAtt:
          - AssetModelIngestionLambdaResource
          - Arn
      Principal: iot.amazonaws.com
      SourceArn:
        Fn::GetAtt:
          - IngestionNBirthRule
          - Arn

  IngestionDBirthRule:
    Type: AWS::IoT::TopicRule
    Condition: IfAMC
    DependsOn: CopyZipsStack
    Properties:
      TopicRulePayload:
        Actions:
          - Lambda:
              FunctionArn:
                Fn::GetAtt:
                  - AssetModelIngestionLambdaResource
                  - Arn
        AwsIotSqlVersion: "2016-03-23"
        RuleDisabled: false
        Sql: SELECT *, topic() as topic FROM 'spBv1.0/+/DBIRTH/#'

  IngestionNBirthRule:
    Type: AWS::IoT::TopicRule
    Condition: IfAMC
    DependsOn: CopyZipsStack
    Properties:
      TopicRulePayload:
        Actions:
          - Lambda:
              FunctionArn:
                Fn::GetAtt:
                  - AssetModelIngestionLambdaResource
                  - Arn
        AwsIotSqlVersion: "2016-03-23"
        RuleDisabled: false
        Sql: SELECT *, topic() as topic FROM 'spBv1.0/+/NBIRTH/#'

  # Asset Model Converter
  AssetModelConverterLambdaResource:
    Type: AWS::Lambda::Function
    Condition: IfAMC
    DependsOn: CopyZipsStack
    Properties:
      ReservedConcurrentExecutions: 1
      Code:
        S3Bucket: !GetAtt CopyZipsStack.Outputs.LambdaZipsBucketRef
        S3Key: !Sub '${QSS3KeyPrefix}functions/packages/AssetModelConverter/AssetModelConverter.zip'
      Handler: assetModelConverter.handler
      Role:
        Fn::GetAtt:
          - AMCLambdaRole
          - Arn
      Runtime: python3.7
      Environment:
        Variables:
          IncomingBucket:
            Ref: AMCIncomingResource
          DynamoDB_Model_Table:
            Ref: AMCModelTable
          DynamoDB_Asset_Table:
            Ref: AMCAssetTable
          DriverName:
            Ref: AMCDriver
          StatusTable:
            Ref: StatusTable
      Timeout: 900
  
  AssetModelConverterLogGroup:
    Type: AWS::Logs::LogGroup
    DependsOn: AssetModelConverterLambdaResource
    Properties:
      LogGroupName: !Sub /aws/lambda/${AssetModelConverterLambdaResource}

  AssetModelConverterDashboard:
    Type: AWS::CloudWatch::Dashboard
    Properties:
      DashboardName: !Sub ${AssetModelConverterLambdaResource}-dashboard
      DashboardBody: !Sub | 
        {"widgets":[{"type":"log","properties":{"region": "${AWS::Region}","title": "${AssetModelConverterLambdaResource}-errors","query": "SOURCE '${AssetModelConverterLogGroup}'| fields @timestamp, @message\n| filter @message like \"[ERROR]\"\n| display @timestamp, @message"}}]}

  # Asset Model Updater
  AssetModelUpdaterLambdaResource:
    Type: AWS::Lambda::Function
    Condition: IfAMC
    DependsOn: CopyZipsStack
    Properties:
      ReservedConcurrentExecutions: 1
      Code:
        S3Bucket: !GetAtt CopyZipsStack.Outputs.LambdaZipsBucketRef
        S3Key: !Sub '${QSS3KeyPrefix}functions/packages/AssetModelUpdater/AssetModelUpdater.zip'
      Handler: assetModelUpdater.handler
      Role:
        Fn::GetAtt:
          - AMCLambdaRole
          - Arn
      Runtime: python3.7
      Environment:
        Variables:
          DynamoDB_Model_Table:
            Ref: AMCModelTable
          DynamoDB_Asset_Table:
            Ref: AMCAssetTable
          greengrassGroupID: 
            !GetAtt EdgeGroup.Id
          gatewayName:
            Ref: EdgeDeviceID
          SiteWiseS3DumpLambda: !GetAtt SiteWiseS3Dump.Arn
          StatusTable:
            Ref: StatusTable
      Timeout: 900

  AssetModelUpdaterLogGroup:
    Type: AWS::Logs::LogGroup
    DependsOn: AssetModelUpdaterLambdaResource
    Properties:
      LogGroupName: !Sub /aws/lambda/${AssetModelUpdaterLambdaResource}

  AssetModelUpdaterDashboard:
    Type: AWS::CloudWatch::Dashboard
    Properties:
      DashboardName: !Sub ${AssetModelUpdaterLambdaResource}-dashboard
      DashboardBody: !Sub | 
        {"widgets":[{"type":"log","properties":{"region": "${AWS::Region}","title": "${AssetModelUpdaterLambdaResource}-errors","query": "SOURCE '${AssetModelConverterLogGroup}'| fields @timestamp, @message\n| filter @message like \"[ERROR]\"\n| display @timestamp, @message"}}]}

  AssetModelUpdaterRule:
    Type: AWS::IoT::TopicRule
    Condition: IfAMC
    DependsOn: CopyZipsStack
    Properties:
      TopicRulePayload:
        Actions:
          - Lambda:
              FunctionArn:
                Fn::GetAtt:
                  - AssetModelUpdaterLambdaResource
                  - Arn
        AwsIotSqlVersion: "2016-03-23"
        RuleDisabled: false
        Sql: SELECT * FROM 'imc/control/amcupdate'

  AssetModelUpdaterRulePermission:
    Type: AWS::Lambda::Permission
    Condition: IfAMC
    DependsOn: CopyZipsStack
    Properties:
      Action: lambda:InvokeFunction
      FunctionName:
        Fn::GetAtt:
          - AssetModelUpdaterLambdaResource
          - Arn
      Principal: iot.amazonaws.com
      SourceArn:
        Fn::GetAtt:
          - AssetModelUpdaterRule
          - Arn


  ApiHandlerRole:
    Type: AWS::IAM::Role
    DependsOn: CopyZipsStack
    Properties:
      AssumeRolePolicyDocument:
        Version: '2012-10-17'
        Statement:
        - Sid: ''
          Effect: Allow
          Principal:
            Service: lambda.amazonaws.com
          Action: sts:AssumeRole
      Policies:
      - PolicyDocument:
          Version: '2012-10-17'
          Statement:
          - Effect: Allow
            Action: '*'
            Resource: '*'
        PolicyName: ApiHandlerRolePolicy
  RestAPI:
    Type: AWS::Serverless::Api
    Properties:
      EndpointConfiguration: EDGE
      StageName: api
      DefinitionBody:
        swagger: '2.0'
        info:
          version: '1.0'
          title: ggdeployer
        schemes:
        - https
        paths:
          /:
            get:
              consumes:
              - application/json
              produces:
              - application/json
              responses:
                '200':
                  description: 200 response
                  schema:
                    $ref: '#/definitions/Empty'
              x-amazon-apigateway-integration:
                responses:
                  default:
                    statusCode: '200'
                uri:
                  Fn::Sub: arn:aws:apigateway:${AWS::Region}:lambda:path/2015-03-31/functions/${APIHandler.Arn}/invocations
                passthroughBehavior: when_no_match
                httpMethod: POST
                contentHandling: CONVERT_TO_TEXT
                type: aws_proxy
          /deployggwithsitewise/{groupname}:
            get:
              consumes:
              - application/json
              produces:
              - application/json
              responses:
                '200':
                  description: 200 response
                  schema:
                    $ref: '#/definitions/Empty'
              x-amazon-apigateway-integration:
                responses:
                  default:
                    statusCode: '200'
                uri:
                  Fn::Sub: arn:aws:apigateway:${AWS::Region}:lambda:path/2015-03-31/functions/${APIHandler.Arn}/invocations
                passthroughBehavior: when_no_match
                httpMethod: POST
                contentHandling: CONVERT_TO_TEXT
                type: aws_proxy
              parameters:
              - name: groupname
                in: path
                required: true
                type: string
          /deploygg/{groupname}:
            get:
              consumes:
              - application/json
              produces:
              - application/json
              responses:
                '200':
                  description: 200 response
                  schema:
                    $ref: '#/definitions/Empty'
              x-amazon-apigateway-integration:
                responses:
                  default:
                    statusCode: '200'
                uri:
                  Fn::Sub: arn:aws:apigateway:${AWS::Region}:lambda:path/2015-03-31/functions/${APIHandler.Arn}/invocations
                passthroughBehavior: when_no_match
                httpMethod: POST
                contentHandling: CONVERT_TO_TEXT
                type: aws_proxy
              parameters:
              - name: groupname
                in: path
                required: true
                type: string
          /updateconnectivity/{group_name}/withip/{core_ip}:
            get:
              consumes:
              - application/json
              produces:
              - application/json
              responses:
                '200':
                  description: 200 response
                  schema:
                    $ref: '#/definitions/Empty'
              x-amazon-apigateway-integration:
                responses:
                  default:
                    statusCode: '200'
                uri:
                  Fn::Sub: arn:aws:apigateway:${AWS::Region}:lambda:path/2015-03-31/functions/${APIHandler.Arn}/invocations
                passthroughBehavior: when_no_match
                httpMethod: POST
                contentHandling: CONVERT_TO_TEXT
                type: aws_proxy
              parameters:
              - name: group_name
                in: path
                required: true
                type: string
              - name: core_ip
                in: path
                required: true
                type: string
        definitions:
          Empty:
            type: object
            title: Empty Schema
        x-amazon-apigateway-binary-media-types:
        - application/octet-stream
        - application/x-tar
        - application/zip
        - audio/basic
        - audio/ogg
        - audio/mp4
        - audio/mpeg
        - audio/wav
        - audio/webm
        - image/png
        - image/jpg
        - image/jpeg
        - image/gif
        - video/ogg
        - video/mpeg
        - video/webm
  APIHandler:
    Type: AWS::Lambda::Function
    Properties:
      Runtime: python3.7
      Handler: app.app
      Code:
        S3Bucket: !GetAtt CopyZipsStack.Outputs.LambdaZipsBucketRef
        S3Key: !Sub '${QSS3KeyPrefix}functions/packages/GGDeployer/ggdeployer.zip'
      Timeout: 60
      MemorySize: 128
      Role:
        Fn::GetAtt:
        - ApiHandlerRole
        - Arn
  APIHandlerInvokePermission:
    Type: AWS::Lambda::Permission
    Properties:
      FunctionName:
        Ref: APIHandler
      Action: lambda:InvokeFunction
      Principal: apigateway.amazonaws.com
      SourceArn:
        Fn::Sub:
        - arn:aws:execute-api:${AWS::Region}:${AWS::AccountId}:${RestAPIId}/*
        - RestAPIId:
            Ref: RestAPI


  Ec2RoleResource:
    Type: AWS::IAM::Role
    DependsOn: CopyZipsStack
    Properties:
      AssumeRolePolicyDocument:
        Statement:
          - Action: sts:AssumeRole
            Effect: Allow
            Principal:
              Service: ec2.amazonaws.com
        Version: "2012-10-17"
      Policies:
        - PolicyDocument:
            Statement:
              - Action: s3:GetObject
                Effect: Allow
                Resource: 
                  - !Sub 'arn:aws:s3:::${DevicesBucketResource}*'
            Version: "2012-10-17"
          PolicyName: Ec2S3Access
  EdgeSecurityGroupResource:
    Type: AWS::EC2::SecurityGroup
    DependsOn: CopyZipsStack
    Properties:
      GroupDescription: VirtualOption1/EdgeSecurityGroup
      SecurityGroupEgress:
        - CidrIp: 0.0.0.0/0
          Description: Allow all outbound traffic by default
          IpProtocol: "-1"
      SecurityGroupIngress:
        - CidrIp: !Sub ${UserPublicIP}/32
          Description: Allow user ssh access
          FromPort: 22
          IpProtocol: tcp
          ToPort: 22
        - CidrIp: !Sub ${UserPublicIP}/32
          Description: Allow world Ignition UI access
          FromPort: 8088
          IpProtocol: tcp
          ToPort: 8088
        - CidrIp: !Ref PublicSubnet1CIDR
          Description: Allow world MQTT GG Access
          FromPort: 8883
          IpProtocol: tcp
          ToPort: 8883
        - CidrIp: !Ref PublicSubnet1CIDR
          Description: Allow Ignition API access
          FromPort: 62541
          IpProtocol: tcp
          ToPort: 62541
      VpcId: !Ref 'VpcId'
  EdgeInstanceGreengrassInstanceProfile:
    Type: AWS::IAM::InstanceProfile
    DependsOn: CopyZipsStack
    Properties:
      Roles:
        - Ref: Ec2RoleResource
  EdgeInstanceIgnitionInstanceProfile:
    Type: AWS::IAM::InstanceProfile
    DependsOn: CopyZipsStack
    Properties:
      Roles:
        - Ref: Ec2RoleResource

  Virtual:
    Type: 'AWS::CloudFormation::Stack'
    Condition: IfAMCVirtual
    DependsOn:
      - Ec2RoleResource
      - KinesisDeliveryPolicy
    Properties:
      TemplateURL: !Sub
        - https://${S3Bucket}.s3.${S3Region}.${AWS::URLSuffix}/${QSS3KeyPrefix}templates/VirtualOption1.template.yaml
        - S3Bucket: !If
            - UsingDefaultBucket
            - !Sub 'aws-quickstart-${AWS::Region}'
            - !Ref 'QSS3BucketName'
          S3Region: !If
            - UsingDefaultBucket
            - !Ref 'AWS::Region'
            - !Ref 'QSS3BucketRegion'
      Parameters:
        AZ: !Ref AZ 
        EC2Subnet: !Ref EC2Subnet
        QSS3KeyPrefix: !Ref QSS3KeyPrefix
        EdgeDeviceID: !Ref EdgeDeviceID
        DeploymentType: !Ref DeploymentType
        EC2KeyPairName: !Ref EC2KeyPairName
        IgnitionInstanceType: !Ref IgnitionInstanceType
        EC2AMI: !FindInMap [EC2AMI, !Ref "AWS::Region", ami]
        EIIgnitionInstanceProfile: !Ref EdgeInstanceIgnitionInstanceProfile
        EdgeSecGroupResourceGroupID: !GetAtt EdgeSecurityGroupResource.GroupId
        DeviceBucketRes: !Ref DevicesBucketResource
        LambdaZipsBucket: !GetAtt CopyZipsStack.Outputs.LambdaZipsBucketRef
        LambdaExecRole: !GetAtt LambdaExecRole.Arn
        IMCBucketArn: !GetAtt imcs3bucket.Arn 
        KinesisDelRoleArn: !GetAtt KinesisRole.Arn
        IoTTopicRuleRoleArn: !GetAtt IoTRuleRole.Arn
        AMCIncomingRes: !Ref AMCIncomingResource
        AMCIncomingResArn: !GetAtt AMCIncomingResource.Arn
        AMCConvertLambdaResArn: !GetAtt AssetModelConverterLambdaResource.Arn
        RestAPIId: !Ref RestAPI
        IoTEndpoint: !GetAtt IoTEndpoint.IoTEndpointAddress
        EdgeInstanceGreengrassInstanceProfile: !Ref EdgeInstanceGreengrassInstanceProfile
        GreengrassInstanceType: !Ref GreengrassInstanceType
  Physical:
    Type: 'AWS::CloudFormation::Stack'
    Condition: IfPhysical
    DependsOn:
      - Ec2RoleResource
      - KinesisDeliveryPolicy
    Properties:
      TemplateURL: !Sub
        - https://${S3Bucket}.s3.${S3Region}.${AWS::URLSuffix}/${QSS3KeyPrefix}templates/Physical.template.yaml
        - S3Bucket: !If
            - UsingDefaultBucket
            - !Sub 'aws-quickstart-${AWS::Region}'
            - !Ref 'QSS3BucketName'
          S3Region: !If
            - UsingDefaultBucket
            - !Ref 'AWS::Region'
            - !Ref 'QSS3BucketRegion'
      Parameters:
        QSS3KeyPrefix: !Ref QSS3KeyPrefix
        EdgeDeviceID: !Ref EdgeDeviceID
        DeviceBucketRes: !Ref DevicesBucketResource
        LambdaZipsBucket: !GetAtt CopyZipsStack.Outputs.LambdaZipsBucketRef
        LambdaExecRole: !GetAtt LambdaExecRole.Arn
        IMCBucketArn: !GetAtt imcs3bucket.Arn 
        KinesisDelRoleArn: !GetAtt KinesisRole.Arn
        IoTTopicRuleRoleArn: !GetAtt IoTRuleRole.Arn
        AMCIncomingRes: !If
          - IfAMC
          - !Ref AMCIncomingResource
          - "AWS::NoValue"
        AMCIncomingResArn: !If
          - IfAMC
          - !GetAtt AMCIncomingResource.Arn
          - "AWS::NoValue"
        AMCConvertLambdaResArn: !If
          - IfAMC
          -  !GetAtt AssetModelConverterLambdaResource.Arn
          - "AWS::NoValue"
        RestAPIId: !Ref RestAPI
        IoTEndpoint: !GetAtt IoTEndpoint.IoTEndpointAddress
        CreateAMCNotify: !If
          - IfAMC
          - true
          - false
  Unify:
    Type: 'AWS::CloudFormation::Stack'
    Condition: IfUnify
    Properties:
      TemplateURL: !Sub
        - https://${S3Bucket}.s3.${S3Region}.${AWS::URLSuffix}/${QSS3KeyPrefix}templates/Unify.template.yaml
        - S3Bucket: !If
            - UsingDefaultBucket
            - !Sub 'aws-quickstart-${AWS::Region}'
            - !Ref 'QSS3BucketName'
          S3Region: !If
            - UsingDefaultBucket
            - !Ref 'AWS::Region'
            - !Ref 'QSS3BucketRegion'
      Parameters:
        QSS3BucketName: !Ref QSS3BucketName
        QSS3KeyPrefix: !Ref QSS3KeyPrefix
        UnifyHostname: !Ref UnifyHostname
        UnifyUsername: !Ref UnifyUsername
        UnifyPassword: !Ref UnifyPassword
        UnifyOrgId: !Ref UnifyOrgId
        LambdaZipsBucket: !GetAtt CopyZipsStack.Outputs.LambdaZipsBucketRef
  UnifyVirtualIgnition1:
    Type: 'AWS::CloudFormation::Stack'
    Condition: IfUnifyVirtual
    DependsOn:
      - Ec2RoleResource
      - KinesisDeliveryPolicy
    Properties:
      TemplateURL: !Sub
        - https://${S3Bucket}.s3.${S3Region}.${AWS::URLSuffix}/${QSS3KeyPrefix}templates/VirtualUnify.template.yaml
        - S3Bucket: !If
            - UsingDefaultBucket
            - !Sub 'aws-quickstart-${AWS::Region}'
            - !Ref 'QSS3BucketName'
          S3Region: !If
            - UsingDefaultBucket
            - !Ref 'AWS::Region'
            - !Ref 'QSS3BucketRegion'
      Parameters:
        AZ: !Ref AZ 
        EC2Subnet: !Ref EC2Subnet
        QSS3KeyPrefix: !Ref QSS3KeyPrefix
        EdgeDeviceID: !Join ['', [!Ref EdgeDeviceID, 'Baytown-Primary']]
        DeploymentType: !Ref DeploymentType
        DeploymentOption: !Ref DeploymentOption
        DeviceBucketRes: !Ref DevicesBucketResource
        EC2KeyPairName: !Ref EC2KeyPairName
        IgnitionInstanceType: !Ref IgnitionInstanceType
        DataStreamPrefix: 'Baytown-Primary'
        EC2AMI: !FindInMap [EC2AMI, !Ref "AWS::Region", ami]
        EIIgnitionInstanceProfile: !Ref EdgeInstanceIgnitionInstanceProfile
        EdgeSecGroupResourceGroupID: !GetAtt EdgeSecurityGroupResource.GroupId
        LambdaZipsBucket: !GetAtt CopyZipsStack.Outputs.LambdaZipsBucketRef
        RestAPIId: !Ref RestAPI
        IoTEndpoint: !GetAtt IoTEndpoint.IoTEndpointAddress
        EdgeInstanceGreengrassInstanceProfile: !Ref EdgeInstanceGreengrassInstanceProfile
        GreengrassInstanceType: !Ref GreengrassInstanceType
        Site: 'baytown'
  UnifyVirtualIgnition2:
    Type: 'AWS::CloudFormation::Stack'
    Condition: IfUnifyVirtual
    DependsOn:
      - Ec2RoleResource
      - KinesisDeliveryPolicy
      - UnifyVirtualIgnition1
    Properties:
      TemplateURL: !Sub
        - https://${S3Bucket}.s3.${S3Region}.${AWS::URLSuffix}/${QSS3KeyPrefix}templates/VirtualUnify.template.yaml
        - S3Bucket: !If
            - UsingDefaultBucket
            - !Sub 'aws-quickstart-${AWS::Region}'
            - !Ref 'QSS3BucketName'
          S3Region: !If
            - UsingDefaultBucket
            - !Ref 'AWS::Region'
            - !Ref 'QSS3BucketRegion'
      Parameters:
        AZ: !Ref AZ 
        EC2Subnet: !Ref EC2Subnet
        QSS3KeyPrefix: !Ref QSS3KeyPrefix
        EdgeDeviceID: !Join ['', [!Ref EdgeDeviceID, 'Houston-Secondary']]
        DeploymentType: !Ref DeploymentType
        DeploymentOption: !Ref DeploymentOption
        DeviceBucketRes: !Ref DevicesBucketResource
        EC2KeyPairName: !Ref EC2KeyPairName
        IgnitionInstanceType: !Ref IgnitionInstanceType
        DataStreamPrefix: 'Houston-Secondary'
        EC2AMI: !FindInMap [EC2AMI, !Ref "AWS::Region", ami]
        EIIgnitionInstanceProfile: !Ref EdgeInstanceIgnitionInstanceProfile
        EdgeSecGroupResourceGroupID: !GetAtt EdgeSecurityGroupResource.GroupId
        LambdaZipsBucket: !GetAtt CopyZipsStack.Outputs.LambdaZipsBucketRef
        RestAPIId: !Ref RestAPI
        IoTEndpoint: !GetAtt IoTEndpoint.IoTEndpointAddress
        EdgeInstanceGreengrassInstanceProfile: !Ref EdgeInstanceGreengrassInstanceProfile
        GreengrassInstanceType: !Ref GreengrassInstanceType
        Site: 'houston'
Outputs:
  IgnitionURL:
    Condition: IfAMCVirtual
    Value: !GetAtt 'Virtual.Outputs.IgnitionURL'
  IgnitionURL1:
    Condition: IfUnifyVirtual
    Value: !GetAtt 'UnifyVirtualIgnition1.Outputs.IgnitionURL'
  IgnitionURL2:
    Condition: IfUnifyVirtual
    Value: !GetAtt 'UnifyVirtualIgnition2.Outputs.IgnitionURL'
  DependenciesBucket:
    Condition: IfPhysical
    Value: !GetAtt 'Physical.Outputs.DependenciesBucket'
  BootupScriptGreenfieldOption1:
    Condition: IfPhysical
    Value: !GetAtt 'Physical.Outputs.BootupScriptGreenfieldOption1'
  BootupScriptGreenfieldOption2a:
    Condition: IfPhysical
    Value: !GetAtt 'Physical.Outputs.BootupScriptGreenfieldOption2a'
  BootupScriptGreenfieldOption2b:
    Condition: IfPhysical
    Value: !GetAtt 'Physical.Outputs.BootupScriptGreenfieldOption2b'
  BootupScriptBrownfieldAllOptions:
    Condition: IfPhysical
    Value: !GetAtt 'Physical.Outputs.BootupScriptBrownfieldAllOptions'
  DeviceBucket:
    Condition: IfPhysical
    Value: !GetAtt 'Physical.Outputs.DeviceBucket'
  DeviceKeyGreengrass:
    Condition: IfPhysical
    Value: !GetAtt 'Physical.Outputs.DeviceKeyGreengrass'
  DeviceKeyAwareDevice:
    Condition: IfPhysical
    Value: !GetAtt 'Physical.Outputs.DeviceKeyAwareDevice'
  RestAPIId:
    Condition: IfPhysical
    Value: !GetAtt 'Physical.Outputs.RestAPIId'
  Region:
    Condition: IfPhysical
    Value: !GetAtt 'Physical.Outputs.Region'
  EdgeDeviceID:
    Condition: IfPhysical
    Value: !GetAtt 'Physical.Outputs.EdgeDeviceID'
  IoTEndpoint:
    Condition: IfPhysical
    Value: !GetAtt 'Physical.Outputs.IoTEndpoint'
  FullScriptParamsGreenfield1and2a:
    Condition: IfPhysical
    Value: !GetAtt 'Physical.Outputs.FullScriptParamsGreenfield1and2a'
  FullScriptParamsGreenfield2b:
    Condition: IfPhysical
    Value: !GetAtt 'Physical.Outputs.FullScriptParamsGreenfield2b'
  FullScriptParamsBrownField:
    Condition: IfPhysical
    Value: !GetAtt 'Physical.Outputs.FullScriptParamsBrownField'
  Postdeployment:
    Value: https://fwd.aws/QPEw8
    Description: See the deployment guide for post-deployment steps.<|MERGE_RESOLUTION|>--- conflicted
+++ resolved
@@ -17,6 +17,7 @@
           - UnifyOrgId
           - UnifyUsername
           - UnifyPassword
+          - DeploymentOption
       - Label:
           default: Edge-deployment configuration
         Parameters:
@@ -59,6 +60,8 @@
         default: Unify password
       UnifyOrgId:
         default: Unify organization id
+      DeploymentOption:
+        default: Dataflow option
       EC2KeyPairName:
         default: SSH key name
       EdgeDeviceID:
@@ -109,6 +112,15 @@
     Description: If your asset modeling application is Element Unify, enter the Element Unify organization Id. The organization id is found in the url after you log in to Element Unify. https://UnifyHostName/#/org/<org id>
     Type: Number
     Default: 0
+  DeploymentOption:
+    AllowedValues:
+      - Option1
+      - Option2a
+      - Option2b
+    ConstraintDescription: Must be a valid dataflow option. 
+    Description: Default dataflow ("Option1") is OPC UA to SiteWise. You can also choose "Option2a" (MQTT to Iot Core) or "Option2b" (MQTT to Greengrass to Iot Core). If the Asset Modeling Configuration is set to Element Unify, Option1 will be used.
+    Type: String
+    Default: Option1 
   SitewiseMonitorEmail:
     AllowedPattern: ^[a-zA-Z0-9_!#$%&’*+/=?`{|}~^.-]+@[a-zA-Z0-9.-]+$
     ConstraintDescription: Must be a valid email address.
@@ -185,18 +197,6 @@
     Description: Type of edge deployment. If your deployment uses physical edge hardware, choose "Physical."
     Type: String
     Default: Virtual
-<<<<<<< HEAD
-=======
-  DeploymentOption:
-    AllowedValues:
-      - Option1
-      - Option2a
-      - Option2b
-    ConstraintDescription: Must be a valid dataflow option. 
-    Description: Default dataflow ("Option1") is OPC UA to SiteWise. You can also choose "Option2a" (MQTT to Iot Core) or "Option2b" (MQTT to Greengrass to Iot Core). If the Asset Modeling Configuration is set to Element Unify, Option1 will be used.
-    Type: String
-    Default: Option1 
->>>>>>> 11409272
   VpcId:
     ConstraintDescription: Must be a valid VPC ID.
     Description: ID of the VPC that the solution will be hosted in.
@@ -389,23 +389,6 @@
           }
                 MemorySize: 128
                 Timeout: 3
-<<<<<<< HEAD
-  StackCleanup:
-    Type: Custom::StackCleanup
-    DependsOn:
-      - StackCleanupRole
-    Properties:
-      ServiceToken: !GetAtt 'StackCleanupFunction.Arn'
-      buckets: 
-        - !Ref DevicesBucketResource
-        - !Ref AMCIncomingResource
-        - !Ref AMCOutputResource
-        - !Ref LambdaZipsBucket
-        - !Ref SiteWiseResourceDataBucket
-        - !Ref imcs3bucket
-      group_name: !Ref EdgeDeviceID
-=======
->>>>>>> 11409272
 
   IoTEndpointRole:
     Type: AWS::IAM::Role
@@ -429,37 +412,8 @@
                   - iot:DescribeEndpoint
                 Resource:
                   - '*'
-<<<<<<< HEAD
-  CopyZips:
-    Type: Custom::CopyZips
-    DependsOn:
-      - CopyZipsRole
-    Properties:
-      ServiceToken: !GetAtt 'CopyZipsFunction.Arn'
-      DestBucket: !Ref 'LambdaZipsBucket'
-      SourceBucket: !Ref 'QSS3BucketName'
-      Prefix: !Ref 'QSS3KeyPrefix'
-      Objects:
-        - functions/packages/AssetModelConverter/AssetModelConverter.zip
-        - functions/packages/AssetModelIngestion/AssetModelIngestion.zip
-        - functions/packages/AssetModelUpdater/AssetModelUpdater.zip
-        - functions/packages/GreengrassLambda/GreengrassLambda.zip
-        - functions/packages/KinesisProcessor/kinesisprocessor.zip
-        - functions/packages/Quicksight/quicksightfunction.zip
-        - functions/packages/SitewiseMonitor/sitewisemonitorfunction.zip
-        - functions/packages/MQTTDataProcess/mqttdataprocess.js.zip
-        - functions/packages/GGDeployer/ggdeployer.zip
-        - functions/packages/StackCleanup/stackcleanupfunction.zip
-        - functions/packages/SiteWiseDump/sitewise_dump.zip
-        - scripts/physical-brownfield-all-options.sh
-        - scripts/physical-greenfield-option1.sh
-        - scripts/physical-greenfield-option2a.sh
-  CopyZipsRole:
-    Type: AWS::IAM::Role
-=======
   CopyZipsStack:
     Type: 'AWS::CloudFormation::Stack'
->>>>>>> 11409272
     Properties:
       TemplateURL: !Sub https://${QSS3BucketName}.s3.${AWS::Region}.${AWS::URLSuffix}/${QSS3KeyPrefix}templates/utils/Copy_Zips.template.yaml
       Parameters:
@@ -479,7 +433,7 @@
           scripts/physical-brownfield-all-options.sh,
           scripts/physical-greenfield-option1.sh,
           scripts/physical-greenfield-option2a.sh,
-          scripts/physical-greenfield-option2b.sh,
+          functions/packages/SiteWiseDump/sitewise_dump.zip,
           functions/packages/UnifyServiceAccountHandler/UnifyServiceAccountHandler.zip,
           functions/packages/UnifySiteWiseIngest/UnifySiteWiseIngest.zip,
           functions/packages/UnifySiteWiseUpdater/UnifySiteWiseUpdater.zip,
@@ -488,72 +442,6 @@
     Type: 'AWS::CloudFormation::Stack'
     Condition: IfAMC
     Properties:
-<<<<<<< HEAD
-      Description: Copies objects from a source S3 bucket to a destination.
-      Handler: index.handler
-      Runtime: python2.7
-      Role: !GetAtt 'CopyZipsRole.Arn'
-      Timeout: 240
-      InlineCode: |
-        import json
-        import logging
-        import threading
-        import boto3
-        import cfnresponse
-        
-        
-        def copy_objects(source_bucket, dest_bucket, prefix, objects):
-            s3 = boto3.client('s3')
-            for o in objects:
-                key = prefix + o
-                copy_source = {
-                    'Bucket': source_bucket,
-                    'Key': key
-                }
-                print('copy_source: %s' % copy_source)
-                print('dest_bucket = %s'%dest_bucket)
-                print('key = %s' %key)
-                s3.copy_object(CopySource=copy_source, Bucket=dest_bucket,
-                      Key=key)
-        
-        
-        def delete_objects(bucket, prefix, objects):
-            s3 = boto3.client('s3')
-            objects = {'Objects': [{'Key': prefix + o} for o in objects]}
-            s3.delete_objects(Bucket=bucket, Delete=objects)
-        
-        
-        def timeout(event, context):
-            logging.error('Execution is about to time out, sending failure response to CloudFormation')
-            cfnresponse.send(event, context, cfnresponse.FAILED, {}, None)
-        
-        
-        def handler(event, context):
-            # make sure we send a failure to CloudFormation if the function
-            # is going to timeout
-            timer = threading.Timer((context.get_remaining_time_in_millis()
-                      / 1000.00) - 0.5, timeout, args=[event, context])
-            timer.start()
-            print('Received event: %s' % json.dumps(event))
-            status = cfnresponse.SUCCESS
-            try:
-                source_bucket = event['ResourceProperties']['SourceBucket']
-                dest_bucket = event['ResourceProperties']['DestBucket']
-                prefix = event['ResourceProperties']['Prefix']
-                objects = event['ResourceProperties']['Objects']
-                if event['RequestType'] == 'Delete':
-                    delete_objects(dest_bucket, prefix, objects)
-                else:
-                    copy_objects(source_bucket, dest_bucket, prefix, objects)
-            except Exception as e:
-                logging.error('Exception: %s' % e, exc_info=True)
-                status = cfnresponse.FAILED
-            finally:
-                timer.cancel()
-                cfnresponse.send(event, context, status, {}, None)
-  LambdaZipsBucket:
-    Type: AWS::S3::Bucket
-=======
       TemplateURL: !Sub https://${QSS3BucketName}.s3.${AWS::Region}.${AWS::URLSuffix}/${QSS3KeyPrefix}templates/utils/Cleanup_Stack.template.yaml
       Parameters:
         LambdaZipsBucket: !GetAtt CopyZipsStack.Outputs.LambdaZipsBucketRef
@@ -566,6 +454,7 @@
           - !Ref DevicesBucketResource
           - !Ref AMCIncomingResource
           - !Ref AMCOutputResource
+          - !Ref SiteWiseResourceDataBucket
           - !GetAtt CopyZipsStack.Outputs.LambdaZipsBucketRef
         EdgeDeviceIDs: !Join
         - ','
@@ -574,7 +463,6 @@
   UnifyStackCleanup:
     Type: 'AWS::CloudFormation::Stack'
     Condition: IfUnify
->>>>>>> 11409272
     Properties:
       TemplateURL: !Sub https://${QSS3BucketName}.s3.${AWS::Region}.${AWS::URLSuffix}/${QSS3KeyPrefix}templates/utils/Cleanup_Stack.template.yaml
       Parameters:
@@ -659,7 +547,7 @@
 
   SiteWiseS3Dump:
     DependsOn: 
-      - CopyZips
+      - CopyZipsStack
       - SiteWiseResourceDataBucket
     Type: AWS::Lambda::Function
     Properties:
@@ -672,7 +560,7 @@
       Handler: sitewise_dump.lambda_handler
       Timeout: 180
       Code:
-        S3Bucket: !Ref 'LambdaZipsBucket'
+        S3Bucket: !GetAtt CopyZipsStack.Outputs.LambdaZipsBucketRef
         S3Key: !Sub '${QSS3KeyPrefix}functions/packages/SiteWiseDump/sitewise_dump.zip'
       Description: Puts SiteWise model and asset data in S3 upon successful AMC completion
       Environment:
